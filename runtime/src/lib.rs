--- conflicted
+++ resolved
@@ -5,10 +5,6 @@
 #![feature(iterator_try_collect)]
 
 pub mod abs;
-<<<<<<< HEAD
 pub mod annotations;
 mod backends;
-=======
-mod backends;
-pub mod pri;
->>>>>>> 26f578a2
+pub mod pri;