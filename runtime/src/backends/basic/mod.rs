--- conflicted
+++ resolved
@@ -872,16 +872,7 @@
 
 impl CallStackManager {
     fn new() -> Self {
-<<<<<<< HEAD
-        Self { stack: Vec::new() }
-=======
-        let mut instance = Self { stack: Vec::new() };
-        /* TODO: This is a hack to make sure that a call info exists for the
-         * entry point. It will be investigated in #68.
-         */
-        instance.push(Place::new(Local::ReturnValue));
-        instance
->>>>>>> 988771ef
+        Self { stack: vec![] }
     }
 
     fn push(&mut self) {
@@ -894,14 +885,7 @@
         let frame = self.stack.pop().expect("Call stack is empty.");
         let mut vars_state = frame.vars_state;
         // TODO: Clean up after better management of special local variables.
-<<<<<<< HEAD
-        vars_state.try_take_place(&Place::new(0))
-=======
-        (
-            frame.result_dest,
-            vars_state.try_take_place(&Place::new(Local::ReturnValue)),
-        )
->>>>>>> 988771ef
+        vars_state.try_take_place(&Place::new(Local::ReturnValue))
     }
 
     fn top(&mut self) -> &mut MutableVariablesState {
