pub(super) mod builders;
pub(super) mod proj;
pub(super) mod translators;
pub(crate) mod utils;

use std::{assert_matches::assert_matches, num::Wrapping, ops::Deref, rc::Rc};

use crate::abs::{BinaryOp, FieldIndex, FloatType, IntType, UnaryOp, ValueType, VariantIndex};

use self::utils::define_reversible_pair;

use super::place::Place;

pub(crate) type ValueRef = Rc<Value>;
pub(crate) type ConcreteValueRef = ConcreteValueGuard<ValueRef>;
pub(crate) type ConcreteValueMutRef<'a> = ConcreteValueGuard<&'a mut ValueRef>;
pub(crate) type SymValueRef = SymValueGuard<ValueRef>;
pub(crate) type SymVarId = u32;

#[derive(Clone, Debug)]
pub(crate) enum Value {
    Concrete(ConcreteValue),
    Symbolic(SymValue),
}

impl Value {
    pub(crate) fn is_symbolic(&self) -> bool {
        matches!(self, Value::Symbolic(_))
    }
}

#[derive(Clone, Debug)]
pub(crate) enum ConcreteValue {
    Const(ConstValue),
    Adt(AdtValue),
    Array(ArrayValue),
    Ref(RefValue),
}

impl ConcreteValue {
    pub fn from_const(value: ConstValue) -> Self {
        Self::Const(value)
    }
}

// FIXME: Remove this error suppression after adding support for floats.
#[allow(unused)]
#[derive(Clone, Debug, Eq, PartialEq)]
pub(crate) enum ConstValue {
    Bool(bool),
    Char(char),
    Int {
        bit_rep: Wrapping<u128>,
        ty: IntType,
    },
    Float {
        bit_rep: u128,
        ty: FloatType,
    },
    Str(&'static str),
    Func(u64),
}

impl ConstValue {
    pub fn new_int<T: Into<u128>>(value: T, ty: IntType) -> Self {
        Self::Int {
            bit_rep: Wrapping(value.into()),
            ty,
        }
    }

    pub fn is_zero(&self) -> bool {
        match self {
            Self::Bool(value) => !value,
            Self::Int { bit_rep, .. } => *bit_rep == Wrapping(0),
            Self::Float { .. } => todo!(),
            _ => unreachable!("Only numerical values can be checked for zero."),
        }
    }

    pub fn is_one(&self) -> bool {
        match self {
            Self::Bool(value) => *value,
            Self::Int { bit_rep, .. } => *bit_rep == Wrapping(1),
            Self::Float { .. } => todo!(),
            _ => unreachable!("Only numerical values can be checked for one."),
        }
    }

    pub fn unary_op(this: &Self, operator: UnaryOp) -> ConstValue {
        match operator {
            UnaryOp::Neg => match this {
                Self::Int {
                    bit_rep,
                    ty:
                        ty @ IntType {
                            is_signed: true, ..
                        },
                } => Self::Int {
                    bit_rep: todo!("Proposed value: {}", !bit_rep + Wrapping(1)),
                    ty: *ty,
                },
                Self::Float { .. } => unimplemented!(),
                _ => unreachable!("Negation is meant only for signed integers and floats."),
            },
            UnaryOp::Not => match this {
                Self::Bool(value) => Self::Bool(!value),
                Self::Int { bit_rep, ty } => Self::Int {
                    bit_rep: !bit_rep,
                    ty: *ty,
                },
                _ => unreachable!("Not operand only works on boolean and integers."),
            },
        }
    }

    pub fn binary_op(
        first: &Self,
        second: &Self,
        operator: BinaryOp,
        checked: bool,
    ) -> ConcreteValue {
        match operator {
            BinaryOp::Add
            | BinaryOp::Sub
            | BinaryOp::Mul
            | BinaryOp::Div
            | BinaryOp::Rem
            | BinaryOp::BitXor
            | BinaryOp::BitAnd
            | BinaryOp::BitOr => {
                if checked {
                    ConcreteValue::Const(Self::binary_op_arithmetic(first, second, operator))
                } else {
                    ConcreteValue::Adt(Self::binary_op_checked_arithmetic(first, second, operator))
                }
            }
            BinaryOp::Shl | BinaryOp::Shr => {
                ConcreteValue::Const(Self::binary_op_shift(first, second, operator))
            }
            BinaryOp::Eq
            | BinaryOp::Lt
            | BinaryOp::Le
            | BinaryOp::Ne
            | BinaryOp::Ge
            | BinaryOp::Gt => ConcreteValue::Const(ConstValue::Bool(Self::binary_op_cmp(
                first, second, operator,
            ))),
            _ => unimplemented!("{:?} {:?} {:?}", first, second, operator),
        }
    }

    pub fn integer_cast(this: &Self, to: IntType) -> Self {
        match this {
            /* This seems overly simple but when the number is originally cast to the u128 to get its bit representation,
             * this covers any of the casting that would need to be done here. If the original number was unsigned then
             * the leading bits of the u128 will be 0s and if it was signed then the leading bits will be 1s to handle
             * the sign extension. Now here when we track the actual cast that needs to be done, the target type has at
             * most 128 bits so we can just truncate the leading bits to get the correct bit representation. The
             * truncation is handled by just recording the size of the target type.
             */
            Self::Int { bit_rep, .. } => Self::Int {
                bit_rep: *bit_rep,
                ty: to,
            },
            Self::Bool(value) => Self::Int {
                bit_rep: Wrapping(*value as u128),
                ty: to,
            },
            Self::Char(value) => Self::Int {
                bit_rep: Wrapping(*value as u128),
                ty: to,
            },
            Self::Float { .. } => todo!("Casting float to integer is not implemented yet."),
            _ => unreachable!("Casting {this:?} to integer is not possible."),
        }
    }

    fn binary_op_arithmetic(first: &Self, second: &Self, operator: BinaryOp) -> Self {
        match (first, second) {
            (
                Self::Int {
                    bit_rep: first,
                    ty: first_ty,
                },
                Self::Int {
                    bit_rep: second,
                    ty: second_ty,
                },
            ) => {
                assert_eq!(first_ty.bit_size, second_ty.bit_size);

                let result = match operator {
                    BinaryOp::Add => first + second,
                    BinaryOp::Sub => first - second,
                    BinaryOp::Mul => first * second,
                    BinaryOp::Div => first / second,
                    BinaryOp::Rem => first % second,
                    BinaryOp::BitXor => first ^ second,
                    BinaryOp::BitAnd => first & second,
                    BinaryOp::BitOr => first | second,
                    _ => unreachable!(),
                };

                Self::Int {
                    bit_rep: result,
                    ty: *first_ty,
                }
            }

            (Self::Float { .. }, Self::Float { .. }) => unimplemented!(),

            (Self::Bool(first_value), Self::Bool(second_value)) => {
                let result = match operator {
                    BinaryOp::BitXor => first_value ^ second_value,
                    BinaryOp::BitAnd => first_value & second_value,
                    BinaryOp::BitOr => first_value | second_value,
                    _ => unreachable!(),
                };
                Self::Bool(result)
            }

            _ => unreachable!(),
        }
    }

    fn binary_op_checked_arithmetic(first: &Self, second: &Self, operator: BinaryOp) -> AdtValue {
        // TODO: move this function into the trait
        fn checked_op<T: CheckedOp>(first: T, second: T, operator: BinaryOp) -> Option<u128> {
            first.checked_op(second, operator)
        }

        // the rust docs claims that the following are unreachable:
        // https://doc.rust-lang.org/beta/nightly-rustc/rustc_middle/mir/syntax/enum.Rvalue.html#variant.CheckedBinaryOp
        match (first, second) {
            (
                Self::Int {
                    bit_rep: first,
                    size: first_size,
                    is_signed: first_signed,
                },
                Self::Int {
                    bit_rep: second,
                    size: second_size,
                    ..
                },
            ) => {
                assert_eq!(*first_size, *second_size);

                // TODO: clean this up somehow
                let result = match first_size {
                    8 => {
                        if *first_signed {
                            checked_op::<i8>(
                                Self::as_signed(first, first_size) as i8,
                                Self::as_signed(second, first_size) as i8,
                                operator,
                            )
                        } else {
                            checked_op::<u8>(*first as u8, *second as u8, operator)
                        }
                    }
                    16 => {
                        if *first_signed {
                            checked_op::<i16>(
                                Self::as_signed(first, first_size) as i16,
                                Self::as_signed(second, first_size) as i16,
                                operator,
                            )
                        } else {
                            checked_op::<u16>(*first as u16, *second as u16, operator)
                        }
                    }
                    32 => {
                        if *first_signed {
                            checked_op::<i32>(
                                Self::as_signed(first, first_size) as i32,
                                Self::as_signed(second, first_size) as i32,
                                operator,
                            )
                        } else {
                            checked_op::<u32>(*first as u32, *second as u32, operator)
                        }
                    }
                    64 => {
                        if *first_signed {
                            checked_op::<i64>(
                                Self::as_signed(first, first_size) as i64,
                                Self::as_signed(second, first_size) as i64,
                                operator,
                            )
                        } else {
                            checked_op::<u64>(*first as u64, *second as u64, operator)
                        }
                    }
                    128 => {
                        if *first_signed {
                            checked_op::<i128>(
                                Self::as_signed(first, first_size) as i128,
                                Self::as_signed(second, first_size) as i128,
                                operator,
                            )
                        } else {
                            checked_op::<u128>(*first as u128, *second as u128, operator)
                        }
                    }
                    _ => unreachable!("invalid integer size"),
                };

                // TODO: clean this expression
                let fields = match result {
                    Some(result) => vec![
                        Some(ValueRef::new(
                            Self::Int {
                                bit_rep: result,
                                size: *first_size,
                                is_signed: *first_signed,
                            }
                            .into(),
                        )),
                        Some(ValueRef::new(Self::Bool(true).into())),
                    ],
                    None => vec![None, Some(ValueRef::new(Self::Bool(false).into()))],
                };

                AdtValue {
                    kind: AdtKind::Struct,
                    fields,
                }
            }
            _ => unreachable!("only integers are supported by rust"),
        }
    }

    fn binary_op_shift(first: &Self, second: &Self, operator: BinaryOp) -> Self {
        match (first, second) {
            (
                Self::Int {
                    bit_rep: first,
                    ty: first_ty,
                },
                Self::Int {
                    bit_rep: second,
                    ty: second_ty,
                },
            ) => {
                let result = match operator {
                    BinaryOp::Shl => {
                        assert!(
                            !second_ty.is_signed || Self::is_positive(second.0, second_ty.bit_size),
                            "Shifting by a negative value is not expected."
                        ); //TODO we can get rid of this assertion in the future
                        first << second.0 as usize
                    }
                    BinaryOp::Shr => {
                        assert!(
                            !second_ty.is_signed || Self::is_positive(second.0, second_ty.bit_size),
                            "Shifting by a negative value is not expected."
                        ); //TODO we can get rid of this assertion in the future
                        first >> second.0 as usize
                    }

                    _ => unreachable!(),
                };

                Self::Int {
                    bit_rep: result,
                    ty: *first_ty,
                }
            }
            _ => unreachable!("Shifting is only possible on integers."),
        }
    }

    fn binary_op_cmp(first: &Self, second: &Self, operator: BinaryOp) -> bool {
        match operator {
            BinaryOp::Eq => first.eq(second),
            BinaryOp::Ne => first.ne(second),
            _ => match (first, second) {
                (
                    Self::Int {
                        bit_rep: first,
                        ty: first_ty,
                    },
                    Self::Int {
                        bit_rep: second,
                        ty: second_ty,
                    },
                ) => {
                    assert_eq!(*first_ty, *second_ty);

                    if !first_ty.is_signed {
                        return match operator {
                            BinaryOp::Lt => first < second,
                            BinaryOp::Le => first <= second,
                            BinaryOp::Ge => first >= second,
                            BinaryOp::Gt => first > second,
                            _ => unreachable!(),
                        };
                    }

                    let signs = (
                        Self::is_positive(first.0, first_ty.bit_size),
                        Self::is_positive(second.0, second_ty.bit_size),
                    );

                    match signs {
                        (true, true) => match operator {
                            BinaryOp::Lt => first < second,
                            BinaryOp::Le => first <= second,
                            BinaryOp::Ge => first >= second,
                            BinaryOp::Gt => first > second,
                            _ => unreachable!(),
                        },

                        (false, false) => {
                            let first = Self::as_signed(first.0, first_ty.bit_size);
                            let second = Self::as_signed(second.0, second_ty.bit_size);
                            match operator {
                                BinaryOp::Lt => first < second,
                                BinaryOp::Le => first <= second,
                                BinaryOp::Ge => first >= second,
                                BinaryOp::Gt => first > second,
                                _ => unreachable!(),
                            }
                        }

                        (false, true) => match operator {
                            BinaryOp::Lt => true,
                            BinaryOp::Le => true,
                            BinaryOp::Ge => false,
                            BinaryOp::Gt => false,
                            _ => unreachable!(),
                        },
                        (true, false) => match operator {
                            BinaryOp::Lt => false,
                            BinaryOp::Le => false,
                            BinaryOp::Ge => true,
                            BinaryOp::Gt => true,
                            _ => unreachable!(),
                        },
                    }
                }

                (Self::Float { .. }, Self::Float { .. }) => unimplemented!(),

                _ => unimplemented!(),
            },
        }
    }

    fn is_positive(bit_rep: u128, size: u64) -> bool {
        let mask: u128 = 1 << (size - 1);
        bit_rep & mask == 0
    }

    fn as_signed(bit_rep: u128, size: u64) -> i128 {
        let mask: u128 = (1 << (size - 1)) - 1; // Create a mask of 1s with the given size except the sign bit
        let sign_mask: u128 = 1 << (size - 1); // Create a mask for the sign bit, for example 1000...0
        let sign_extend: u128 = (!mask) & sign_mask; // Create a sign extension mask, it would be something like 000...010...000

        let sign_bit: bool = (bit_rep & sign_mask) != 0;
        let value = bit_rep & mask;

        let signed_value = if sign_bit {
            (value | sign_extend) as i128
        } else {
            value as i128
        };

        signed_value
    }
}

// TODO: where to put these declarations?
trait CheckedOp: Sized {
    fn checked_op(self, other: Self, operator: BinaryOp) -> Option<u128>;
}

// TODO: write a macro to clean all of these implementations
impl CheckedOp for i8 {
    fn checked_op(self, other: Self, operator: BinaryOp) -> Option<u128> {
        match operator {
            BinaryOp::Add => self.checked_add(other),
            BinaryOp::Sub => self.checked_sub(other),
            BinaryOp::Mul => self.checked_mul(other),
            _ => unreachable!("unsupported by rust"),
        }
        .and_then(|v| Some(v as u128))
    }
}

impl CheckedOp for u8 {
    fn checked_op(self, other: Self, operator: BinaryOp) -> Option<u128> {
        match operator {
            BinaryOp::Add => self.checked_add(other),
            BinaryOp::Sub => self.checked_sub(other),
            BinaryOp::Mul => self.checked_mul(other),
            _ => unreachable!("unsupported by rust"),
        }
        .and_then(|v| Some(v as u128))
    }
}

impl CheckedOp for i16 {
    fn checked_op(self, other: Self, operator: BinaryOp) -> Option<u128> {
        match operator {
            BinaryOp::Add => self.checked_add(other),
            BinaryOp::Sub => self.checked_sub(other),
            BinaryOp::Mul => self.checked_mul(other),
            _ => unreachable!("unsupported by rust"),
        }
        .and_then(|v| Some(v as u128))
    }
}

impl CheckedOp for u16 {
    fn checked_op(self, other: Self, operator: BinaryOp) -> Option<u128> {
        match operator {
            BinaryOp::Add => self.checked_add(other),
            BinaryOp::Sub => self.checked_sub(other),
            BinaryOp::Mul => self.checked_mul(other),
            _ => unreachable!("unsupported by rust"),
        }
        .and_then(|v| Some(v as u128))
    }
}

impl CheckedOp for i32 {
    fn checked_op(self, other: Self, operator: BinaryOp) -> Option<u128> {
        match operator {
            BinaryOp::Add => self.checked_add(other),
            BinaryOp::Sub => self.checked_sub(other),
            BinaryOp::Mul => self.checked_mul(other),
            _ => unreachable!("unsupported by rust"),
        }
        .and_then(|v| Some(v as u128))
    }
}

impl CheckedOp for u32 {
    fn checked_op(self, other: Self, operator: BinaryOp) -> Option<u128> {
        match operator {
            BinaryOp::Add => self.checked_add(other),
            BinaryOp::Sub => self.checked_sub(other),
            BinaryOp::Mul => self.checked_mul(other),
            _ => unreachable!("unsupported by rust"),
        }
        .and_then(|v| Some(v as u128))
    }
}

impl CheckedOp for i64 {
    fn checked_op(self, other: Self, operator: BinaryOp) -> Option<u128> {
        match operator {
            BinaryOp::Add => self.checked_add(other),
            BinaryOp::Sub => self.checked_sub(other),
            BinaryOp::Mul => self.checked_mul(other),
            _ => unreachable!("unsupported by rust"),
        }
        .and_then(|v| Some(v as u128))
    }
}

impl CheckedOp for u64 {
    fn checked_op(self, other: Self, operator: BinaryOp) -> Option<u128> {
        match operator {
            BinaryOp::Add => self.checked_add(other),
            BinaryOp::Sub => self.checked_sub(other),
            BinaryOp::Mul => self.checked_mul(other),
            _ => unreachable!("unsupported by rust"),
        }
        .and_then(|v| Some(v as u128))
    }
}

impl CheckedOp for i128 {
    fn checked_op(self, other: Self, operator: BinaryOp) -> Option<u128> {
        match operator {
            BinaryOp::Add => self.checked_add(other),
            BinaryOp::Sub => self.checked_sub(other),
            BinaryOp::Mul => self.checked_mul(other),
            _ => unreachable!("unsupported by rust"),
        }
        .and_then(|v| Some(v as u128))
    }
}

impl CheckedOp for u128 {
    fn checked_op(self, other: Self, operator: BinaryOp) -> Option<u128> {
        match operator {
            BinaryOp::Add => self.checked_add(other),
            BinaryOp::Sub => self.checked_sub(other),
            BinaryOp::Mul => self.checked_mul(other),
            _ => unreachable!("unsupported by rust"),
        }
        .and_then(|v| Some(v as u128))
    }
}

// ----------------------------------------------- //

macro_rules! impl_from_uint {
    ($($ty:ty),*) => {
        $(
            impl From<$ty> for ConstValue {
                fn from(value: $ty) -> Self {
                    Self::Int {
                        bit_rep: Wrapping(value as u128),
                        ty: IntType {
                            bit_size: std::mem::size_of::<$ty>() as u64 * 8,
                            is_signed: false,
                        },
                    }
                }
            }
        )*
    };
}

impl_from_uint!(u8, u16, u32, u64, u128, usize);

impl From<char> for ConstValue {
    fn from(value: char) -> Self {
        Self::Char(value)
    }
}

// FIXME: Remove this error suppression after adding support for more variants
#[allow(unused)]
#[derive(Clone, Debug)]
pub(crate) enum AdtKind {
    Struct,
    Enum {
        /* NOTE: Even when the variant index is set based on a decision on a
         * symbolic value, the discriminant is still a concrete value and the
         * symbolic value will appear in the constraints.
         */
        discriminant: VariantIndex,
    },
}

#[derive(Clone, Debug)]
pub(crate) struct AdtValue {
    pub kind: AdtKind,
    pub fields: Vec<Option<ValueRef>>,
}

#[derive(Clone, Debug)]
pub(crate) struct ArrayValue {
    pub elements: Vec<ValueRef>,
}

impl ArrayValue {
    #[inline]
    pub fn len(&self) -> usize {
        self.elements.len()
    }
}

#[derive(Clone, Debug)]
pub(crate) enum RefValue {
    /* NOTE:
     * Is it possible to omit Ref?
     * Immutable references can be directly represented as ValueRefs (with not recursive indirection).
     * Because while they are still alive, mutations are not possible and the same value
     * can be circulated. Also, when they are dead but used before in other
     * expressions, they will not be affected. So, basically they will exactly
     * like copy operands and the copy-on-write mechanism will guarantee that
     * they hold the correct value.
     * Also, from another point of view, ValueRef is a reference itself.
     *
     * Is it also possible to omit this MutRef?
     * It is, but it looks like it requires taking care of the lifetime of the
     * mutable reference. In that case we can move the value (instead of copy)
     * and then return to its place when the mutable reference is dropped. This
     * is because the actual place cannot be used while the mutable reference is
     * alive. So, it is basically a move. A note to mention here is that the
     * lifetime doesn't need to be handled explicitly, because on the first
     * usage of the original place, the mutable reference should be dead.
     */
    Immut(ValueRef),
    Mut(Place),
}

#[derive(Clone, Debug)]
pub(crate) enum SymValue {
    Variable(SymbolicVar),
    Expression(Expr),
}

#[derive(Clone, Debug)]
pub(crate) struct SymbolicVar {
    pub id: SymVarId,
    pub ty: ValueType,
}

impl SymbolicVar {
    pub fn new(id: SymVarId, ty: ValueType) -> Self {
        Self { id, ty }
    }
}

<<<<<<< HEAD
// FIXME: Remove this error suppression after adding support for floats
#[allow(unused)]
#[derive(Clone, Copy, Debug)]
pub(crate) enum SymbolicVarType {
    Bool,
    Char,
    Int { size: u64, is_signed: bool },
    Float { ebits: u64, sbits: u64 },
}

impl From<&operand::Symbolic> for SymbolicVarType {
    fn from(value: &operand::Symbolic) -> Self {
        match value {
            operand::Symbolic::Bool => Self::Bool,
            operand::Symbolic::Char => Self::Char,
            operand::Symbolic::Int { size, is_signed } => Self::Int {
                size: *size,
                is_signed: *is_signed,
            },
            operand::Symbolic::Float { ebits, sbits } => Self::Float {
                ebits: *ebits,
                sbits: *sbits,
            },
        }
    }
}

=======
>>>>>>> 5b5008b0
define_reversible_pair!(
    #[derive(Clone, Debug)]
    BinaryOperands<F, S> {
        (Orig, Rev) {
            first: F,
            second: S,
        }
    },
    #[allow(dead_code)]
    impl
);

type SymBinaryOperands = BinaryOperands<SymValueRef, ValueRef>;

// FIXME: Remove this error suppression after adding support for more variants
#[allow(unused)]
#[derive(Clone, Debug)]
pub(crate) enum Expr {
    Unary {
        operator: UnaryOp,
        operand: SymValueRef,
    },

    Binary {
        operator: BinaryOp,
        operands: SymBinaryOperands,
        checked: bool,
    },

    Cast {
        from: SymValueRef,
        to: ValueType,
    },

    AddrOf(/* TODO */),

    Len {
        of: SymValueRef,
    },

    Projection(ProjExpr),
}

// FIXME: Remove this error suppression after adding support for symbolic projection.
#[allow(unused)]
#[derive(Clone, Debug)]
pub(crate) enum ProjExpr {
    SymIndex {
        host: ConcreteValueRef,
        index: SymValueRef,
        from_end: bool,
    },
    SymHost {
        host: SymValueRef,
        kind: ProjKind,
    },
}

// FIXME: Remove this error suppression after adding support for symbolic projection.
#[allow(unused)]
#[derive(Clone, Debug)]
pub(crate) enum ProjKind {
    Deref,
    Field(FieldIndex),
    Index { index: ValueRef, from_end: bool },
    Subslice { from: u64, to: u64, from_end: bool },
    Downcast,
}

macro_rules! define_value_guard {
    ($guarded_type:ty, $name: ident, $pattern:pat, $value_name:ident) => {
        #[derive(Clone, Debug)]
        pub(crate) struct $name<V>(pub V);

        impl<V> $name<V>
        where
            V: AsRef<Value>,
        {
            pub fn new(value: V) -> Self {
                #![allow(unused_variables)]
                assert_matches!(
                    value.as_ref(),
                    $pattern,
                    concat!("Value should be ", stringify!($guarded_type), ".")
                );
                Self(value)
            }
        }

        impl<V> Deref for $name<V>
        where
            V: AsRef<Value>,
        {
            type Target = $guarded_type;

            fn deref(&self) -> &Self::Target {
                match self.0.as_ref() {
                    $pattern => $value_name,
                    _ => unreachable!(),
                }
            }
        }

        impl<V> AsRef<$guarded_type> for $name<V>
        where
            Self: Deref<Target = $guarded_type>,
        {
            fn as_ref(&self) -> &$guarded_type {
                self
            }
        }

        impl From<$name<ValueRef>> for ValueRef {
            fn from(value: $name<ValueRef>) -> Self {
                value.0
            }
        }

        impl<'a> $name<&'a mut ValueRef> {
            pub fn make_mut(self) -> &'a mut $guarded_type {
                match ValueRef::make_mut(self.0) {
                    $pattern => $value_name,
                    _ => unreachable!(),
                }
            }
        }
    };
}

define_value_guard!(
    ConcreteValue,
    ConcreteValueGuard,
    Value::Concrete(value),
    value
);
define_value_guard!(SymValue, SymValueGuard, Value::Symbolic(value), value);

define_reversible_pair!(
    SymIndexPair {
        (SymHost, SymIndex) {
            host: SymValueRef,
            index: ValueRef,
        }
    },
    #[allow(dead_code)]
    impl
);

mod convert {
    use super::*;
    use crate::backends::basic::operand;

    impl Value {
        #[inline]
        pub(crate) fn to_value_ref(self) -> ValueRef {
            ValueRef::new(self)
        }
    }

    impl From<ConcreteValue> for Value {
        #[inline]
        fn from(val: ConcreteValue) -> Self {
            Value::Concrete(val)
        }
    }

    impl ConstValue {
        #[inline]
        pub(crate) fn to_value_ref(self) -> ValueRef {
            Into::<Value>::into(self).to_value_ref()
        }
    }
    impl From<ConstValue> for ConcreteValue {
        #[inline]
        fn from(val: ConstValue) -> Self {
            ConcreteValue::Const(val)
        }
    }
    impl From<ConstValue> for Value {
        #[inline]
        fn from(val: ConstValue) -> Self {
            Into::<ConcreteValue>::into(val).into()
        }
    }
    impl From<operand::Constant> for ConstValue {
        #[inline]
        fn from(val: operand::Constant) -> Self {
            match val {
                operand::Constant::Bool(value) => ConstValue::Bool(value),
                operand::Constant::Char(value) => ConstValue::Char(value),
                operand::Constant::Int { bit_rep, ty } => ConstValue::Int {
                    bit_rep: Wrapping(bit_rep),
                    ty,
                },
                operand::Constant::Float { bit_rep, ty } => ConstValue::Float { bit_rep, ty },
                operand::Constant::Str(value) => ConstValue::Str(value),
                operand::Constant::Func(value) => ConstValue::Func(value),
            }
        }
    }

    impl SymValue {
        #[inline]
        pub fn to_value_ref(self) -> SymValueRef {
            SymValueGuard::new(ValueRef::new(self.into()))
        }
    }
    impl From<SymValue> for Value {
        #[inline]
        fn from(value: SymValue) -> Self {
            Value::Symbolic(value)
        }
    }

    impl Expr {
        #[inline]
        pub fn to_value_ref(self) -> SymValueRef {
            Into::<SymValue>::into(self).to_value_ref()
        }
    }
    impl From<Expr> for SymValue {
        #[inline]
        fn from(val: Expr) -> Self {
            SymValue::Expression(val)
        }
    }
    impl From<Expr> for Value {
        #[inline]
        fn from(val: Expr) -> Self {
            Into::<SymValue>::into(val).into()
        }
    }

    impl ProjExpr {
        #[inline]
        pub fn to_value_ref(self) -> SymValueRef {
            Into::<SymValue>::into(self).to_value_ref()
        }
    }
    impl From<ProjExpr> for Expr {
        #[inline]
        fn from(val: ProjExpr) -> Self {
            Expr::Projection(val)
        }
    }
    impl From<ProjExpr> for SymValue {
        #[inline]
        fn from(val: ProjExpr) -> Self {
            Into::<Expr>::into(val).into()
        }
    }
}<|MERGE_RESOLUTION|>--- conflicted
+++ resolved
@@ -236,72 +236,78 @@
             (
                 Self::Int {
                     bit_rep: first,
-                    size: first_size,
-                    is_signed: first_signed,
+                    ty:
+                        IntType {
+                            bit_size: first_size,
+                            is_signed: first_signed,
+                        },
                 },
                 Self::Int {
                     bit_rep: second,
-                    size: second_size,
-                    ..
+                    ty:
+                        IntType {
+                            bit_size: second_size,
+                            ..
+                        },
                 },
             ) => {
                 assert_eq!(*first_size, *second_size);
 
-                // TODO: clean this up somehow
+                // TODO: clean this up somehow & integrate wrapped arithmetic
                 let result = match first_size {
                     8 => {
                         if *first_signed {
                             checked_op::<i8>(
-                                Self::as_signed(first, first_size) as i8,
-                                Self::as_signed(second, first_size) as i8,
+                                Self::as_signed(first.0, *first_size) as i8,
+                                Self::as_signed(second.0, *first_size) as i8,
                                 operator,
                             )
                         } else {
-                            checked_op::<u8>(*first as u8, *second as u8, operator)
+                            checked_op::<u8>(first.0 as u8, second.0 as u8, operator)
                         }
                     }
                     16 => {
                         if *first_signed {
                             checked_op::<i16>(
-                                Self::as_signed(first, first_size) as i16,
-                                Self::as_signed(second, first_size) as i16,
+                                Self::as_signed(first.0, *first_size) as i16,
+                                Self::as_signed(second.0, *first_size) as i16,
                                 operator,
                             )
                         } else {
-                            checked_op::<u16>(*first as u16, *second as u16, operator)
+                            checked_op::<u16>(first.0 as u16, second.0 as u16, operator)
                         }
                     }
                     32 => {
                         if *first_signed {
                             checked_op::<i32>(
-                                Self::as_signed(first, first_size) as i32,
-                                Self::as_signed(second, first_size) as i32,
+                                Self::as_signed(first.0, *first_size) as i32,
+                                Self::as_signed(second.0, *first_size) as i32,
                                 operator,
                             )
                         } else {
-                            checked_op::<u32>(*first as u32, *second as u32, operator)
+                            checked_op::<u32>(first.0 as u32, second.0 as u32, operator)
                         }
                     }
                     64 => {
                         if *first_signed {
                             checked_op::<i64>(
-                                Self::as_signed(first, first_size) as i64,
-                                Self::as_signed(second, first_size) as i64,
+                                Self::as_signed(first.0, *first_size) as i64,
+                                Self::as_signed(second.0, *first_size) as i64,
                                 operator,
                             )
                         } else {
-                            checked_op::<u64>(*first as u64, *second as u64, operator)
+                            checked_op::<u64>(first.0 as u64, second.0 as u64, operator)
                         }
                     }
                     128 => {
                         if *first_signed {
                             checked_op::<i128>(
-                                Self::as_signed(first, first_size) as i128,
-                                Self::as_signed(second, first_size) as i128,
+                                Self::as_signed(first.0, *first_size) as i128,
+                                Self::as_signed(second.0, *first_size) as i128,
                                 operator,
                             )
                         } else {
-                            checked_op::<u128>(*first as u128, *second as u128, operator)
+                            checked_op::<u128>(first.0 as u128, second.0 as u128, operator)
                         }
                     }
                     _ => unreachable!("invalid integer size"),
@@ -312,9 +318,11 @@
                     Some(result) => vec![
                         Some(ValueRef::new(
                             Self::Int {
-                                bit_rep: result,
-                                size: *first_size,
-                                is_signed: *first_signed,
+                                bit_rep: Wrapping(result), // TODO: figure out wrapping arithmetic
+                                ty: IntType {
+                                    bit_size: *first_size,
+                                    is_signed: *first_signed,
+                                },
                             }
                             .into(),
                         )),
@@ -701,36 +709,6 @@
     }
 }
 
-<<<<<<< HEAD
-// FIXME: Remove this error suppression after adding support for floats
-#[allow(unused)]
-#[derive(Clone, Copy, Debug)]
-pub(crate) enum SymbolicVarType {
-    Bool,
-    Char,
-    Int { size: u64, is_signed: bool },
-    Float { ebits: u64, sbits: u64 },
-}
-
-impl From<&operand::Symbolic> for SymbolicVarType {
-    fn from(value: &operand::Symbolic) -> Self {
-        match value {
-            operand::Symbolic::Bool => Self::Bool,
-            operand::Symbolic::Char => Self::Char,
-            operand::Symbolic::Int { size, is_signed } => Self::Int {
-                size: *size,
-                is_signed: *is_signed,
-            },
-            operand::Symbolic::Float { ebits, sbits } => Self::Float {
-                ebits: *ebits,
-                sbits: *sbits,
-            },
-        }
-    }
-}
-
-=======
->>>>>>> 5b5008b0
 define_reversible_pair!(
     #[derive(Clone, Debug)]
     BinaryOperands<F, S> {
