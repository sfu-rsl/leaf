pub(crate) mod z3 {
    use std::{
        collections::HashMap,
        mem::{discriminant, size_of},
        ops::Not,
    };

    use z3::{
        ast::{self, Ast},
        Context,
    };

    use crate::{
<<<<<<< HEAD
        abs::{BinaryOp, FieldIndex, IntType, UnaryOp, ValueType},
        backends::basic::expr::{
            ConcreteValue, ConstValue, Expr, ProjExpr, ProjKind, SymBinaryOperands, SymValue,
            SymVarId, SymbolicVar, Value, ValueRef,
        },
=======
        abs::{BinaryOp, IntType, UnaryOp, ValueType},
        backends::basic::expr::{prelude::*, SymBinaryOperands, SymVarId},
>>>>>>> b207c72b
    };

    use crate::solvers::z3::{AstNode, AstPair};

    const CHAR_BIT_SIZE: u32 = size_of::<char>() as u32 * 8;
    const TO_CHAR_BIT_SIZE: u32 = 8; // Can only cast to a char from a u8

    impl<'ctx> From<(&ValueRef, &'ctx Context)> for AstPair<'ctx, SymVarId> {
        fn from(value_with_context: (&ValueRef, &'ctx Context)) -> Self {
            let (value, context) = value_with_context;
            let mut translator = Z3ValueTranslator::new(context);
            translator.translate(value)
        }
    }

    pub(crate) struct Z3ValueTranslator<'ctx> {
        context: &'ctx Context,
        variables: HashMap<SymVarId, AstNode<'ctx>>,
    }

    impl<'ctx> Z3ValueTranslator<'ctx> {
        pub(crate) fn new(context: &'ctx Context) -> Self {
            Self {
                context,
                variables: HashMap::new(),
            }
        }
    }

    impl<'ctx> Z3ValueTranslator<'ctx> {
        fn translate(&mut self, value: &ValueRef) -> AstPair<'ctx, SymVarId> {
            let ast = self.translate_value(value);
            match ast {
                AstNode::Bool(ast) => AstPair(ast, self.variables.drain().collect()),
                _ => panic!("Expected the value to be a boolean expression but it is a {ast:#?}.",),
            }
        }
    }

    impl<'ctx> Z3ValueTranslator<'ctx> {
        fn translate_value(&mut self, value: &ValueRef) -> AstNode<'ctx> {
            match value.as_ref() {
                Value::Concrete(c) => self.translate_concrete(c),
                Value::Symbolic(s) => self.translate_symbolic(s),
            }
        }

        fn translate_concrete(&mut self, concrete: &ConcreteValue) -> AstNode<'ctx> {
            match concrete {
                ConcreteValue::Const(c) => self.translate_const(c),
                ConcreteValue::Adt(_) => {
                    unimplemented!("Expressions involving ADTs directly are not supported.")
                }
                ConcreteValue::Array(_) => todo!(),
                ConcreteValue::Ref(_) => todo!(),
            }
        }

        fn translate_const(&mut self, const_value: &ConstValue) -> AstNode<'ctx> {
            match const_value {
                ConstValue::Bool(b) => ast::Bool::from_bool(self.context, *b).into(),
                ConstValue::Char(c) => {
                    AstNode::from_ubv(ast::BV::from_u64(self.context, *c as u64, CHAR_BIT_SIZE))
                }
                ConstValue::Int {
                    bit_rep,
                    ty:
                        IntType {
                            bit_size,
                            is_signed: false,
                        },
                } => {
                    // TODO: Add support for 128 bit integers.
                    AstNode::from_bv(
                        ast::BV::from_u64(
                            self.context,
                            bit_rep.0 as u64,
                            (*bit_size).try_into().expect("Size is too large."),
                        ),
                        false,
                    )
                }
                ConstValue::Int {
                    bit_rep,
                    ty:
                        IntType {
                            bit_size,
                            is_signed: true,
                        },
                } => {
                    // TODO: Add support for 128 bit integers.
                    AstNode::from_bv(
                        ast::BV::from_i64(
                            self.context,
                            bit_rep.0 as i64,
                            (*bit_size).try_into().expect("Size is too large."),
                        ),
                        true,
                    )
                }
                ConstValue::Float { .. } => todo!(),
                ConstValue::Str(_) => todo!(),
                ConstValue::Func(_) => todo!(),
            }
        }

        fn translate_symbolic(&mut self, symbolic: &SymValue) -> AstNode<'ctx> {
            match symbolic {
                SymValue::Variable(var) => self.translate_symbolic_var(var),
                SymValue::Expression(expr) => self.translate_symbolic_expr(expr),
            }
        }

        fn translate_symbolic_var(&mut self, var: &SymbolicVar) -> AstNode<'ctx> {
            self.translate_symbolic_var_and_record(var)
        }

        fn translate_symbolic_var_and_record(&mut self, var: &SymbolicVar) -> AstNode<'ctx> {
            let node = match var.ty {
                ValueType::Bool => ast::Bool::new_const(self.context, var.id).into(),
                ValueType::Char => {
                    AstNode::from_ubv(ast::BV::new_const(self.context, var.id, CHAR_BIT_SIZE))
                }
                ValueType::Int(IntType {
                    bit_size,
                    is_signed,
                }) => AstNode::from_bv(
                    ast::BV::new_const(self.context, var.id, bit_size as u32),
                    is_signed,
                ),
                ValueType::Float { .. } => todo!(),
            };
            self.variables.insert(var.id, node.clone());
            node
        }

        fn translate_symbolic_expr(&mut self, expr: &Expr) -> AstNode<'ctx> {
            match expr {
                Expr::Unary { operator, operand } => {
                    let operand = self.translate_symbolic(operand);
                    self.translate_unary_expr(operator, operand)
                }
                Expr::Binary {
                    operator,
                    operands,
                    checked,
                } => {
                    // Only projections care about if a binary operation is checked or not.
                    // A checked binary expression without a field projection is not well formed (before MIR optimizations are run).
                    assert!(!checked, "translating unexpected checked operation");
                    let (left, right) = self.translate_binary_operands(operands);
                    self.translate_binary_expr(operator, left, right)
                }
                Expr::Cast { from, to } => {
                    let from = self.translate_symbolic(from);
                    self.translate_cast_expr(from, to)
                }
                Expr::AddrOf() => todo!(),
                Expr::Len { .. } => todo!(),
                Expr::Projection(proj_expr) => self.translate_projection_expr(proj_expr),
            }
        }

        fn translate_unary_expr(
            &mut self,
            operator: &UnaryOp,
            operand: AstNode<'ctx>,
        ) -> AstNode<'ctx> {
            match operator {
                UnaryOp::Not => match operand {
                    AstNode::Bool(ast) => ast.not().into(),
                    AstNode::BitVector { ast, is_signed } => {
                        AstNode::from_bv(ast.bvnot(), is_signed)
                    }
                },
                UnaryOp::Neg => match operand {
                    AstNode::BitVector {
                        ast,
                        is_signed: true,
                    } => AstNode::from_bv(ast.bvneg(), true),
                    _ => unreachable!("Neg is only supposed to be applied to signed numbers."),
                },
            }
        }

        fn translate_binary_operands(
            &mut self,
            operands: &SymBinaryOperands,
        ) -> (AstNode<'ctx>, AstNode<'ctx>) {
            match operands {
                SymBinaryOperands::Orig { first, second } => {
                    (self.translate_symbolic(first), self.translate_value(second))
                }
                SymBinaryOperands::Rev { first, second } => {
                    (self.translate_value(first), self.translate_symbolic(second))
                }
            }
        }

        fn translate_binary_expr(
            &mut self,
            operator: &BinaryOp,
            left: AstNode<'ctx>,
            right: AstNode<'ctx>,
        ) -> AstNode<'ctx> {
            assert_eq!(discriminant(&left), discriminant(&right));

            match left {
                AstNode::Bool(_) => {
                    let left = left.as_bool();
                    let right = right.as_bool();
                    match operator {
                        BinaryOp::Eq => ast::Bool::_eq(left, right),
                        BinaryOp::Ne => ast::Bool::_eq(left, right).not(),
                        BinaryOp::BitAnd => ast::Bool::and(left.get_ctx(), &[left, right]),
                        BinaryOp::BitOr => ast::Bool::or(left.get_ctx(), &[left, right]),
                        BinaryOp::BitXor => ast::Bool::xor(left, right),
                        _ => unreachable!("Bool can only used with logical operators."),
                    }
                    .into()
                }
                AstNode::BitVector { is_signed, .. } => {
                    let left = left.as_bit_vector();
                    let right = right.as_bit_vector();
                    let ar_func: Option<fn(&ast::BV<'ctx>, &ast::BV<'ctx>) -> ast::BV<'ctx>> =
                        match (operator, is_signed) {
                            (BinaryOp::Add, _) => Some(ast::BV::bvadd),
                            (BinaryOp::Sub, _) => Some(ast::BV::bvsub),
                            (BinaryOp::Mul, _) => Some(ast::BV::bvmul),
                            (BinaryOp::Div, true) => Some(ast::BV::bvsdiv),
                            (BinaryOp::Div, false) => Some(ast::BV::bvudiv),
                            (BinaryOp::Rem, true) => Some(ast::BV::bvsrem),
                            (BinaryOp::Rem, false) => Some(ast::BV::bvurem),
                            (BinaryOp::BitXor, _) => Some(ast::BV::bvxor),
                            (BinaryOp::BitAnd, _) => Some(ast::BV::bvand),
                            (BinaryOp::BitOr, _) => Some(ast::BV::bvor),
                            (BinaryOp::Shl, _) => Some(ast::BV::bvshl),
                            /* Shift right function obtained from documentation
                             * https://doc.rust-lang.org/reference/expressions/operator-expr.html#arithmetic-and-logical-binary-operators
                             */
                            (BinaryOp::Shr, true) => Some(ast::BV::bvashr),
                            (BinaryOp::Shr, false) => Some(ast::BV::bvlshr),
                            _ => None,
                        };

                    if let Some(func) = ar_func {
                        AstNode::from_bv(func(left, right), is_signed)
                    } else {
                        let logical_func: fn(&ast::BV<'ctx>, &ast::BV<'ctx>) -> ast::Bool<'ctx> =
                            match (operator, is_signed) {
                                (BinaryOp::Eq, _) => ast::BV::_eq,
                                (BinaryOp::Ne, _) => |l, r| ast::BV::_eq(l, r).not(),
                                (BinaryOp::Lt, true) => ast::BV::bvslt,
                                (BinaryOp::Lt, false) => ast::BV::bvult,
                                (BinaryOp::Le, true) => ast::BV::bvsle,
                                (BinaryOp::Le, false) => ast::BV::bvule,
                                (BinaryOp::Ge, true) => ast::BV::bvsge,
                                (BinaryOp::Ge, false) => ast::BV::bvuge,
                                (BinaryOp::Gt, true) => ast::BV::bvsgt,
                                (BinaryOp::Gt, false) => ast::BV::bvugt,
                                (BinaryOp::Offset, _) => todo!(),
                                _ => unreachable!(),
                            };
                        logical_func(left, right).into()
                    }
                }
            }
        }

        fn translate_cast_expr(&mut self, from: AstNode<'ctx>, to: &ValueType) -> AstNode<'ctx> {
            match to {
                ValueType::Char => {
                    let from = from.as_bit_vector();
                    let size = from.get_size();
                    debug_assert!(
                        size == TO_CHAR_BIT_SIZE,
                        "Cast from {size} to char is not supported."
                    );
                    let ast = from.zero_ext(CHAR_BIT_SIZE - TO_CHAR_BIT_SIZE);
                    AstNode::from_bv(ast, false)
                }
                ValueType::Int(IntType {
                    bit_size,
                    is_signed,
                }) => {
                    let size = *bit_size as u32;
                    match from {
                        AstNode::Bool(_) => {
                            let from = from.as_bool();
                            let ast = if *is_signed {
                                from.ite(
                                    &ast::BV::from_i64(from.get_ctx(), 1, size),
                                    &ast::BV::from_i64(from.get_ctx(), 0, size),
                                )
                            } else {
                                from.ite(
                                    &ast::BV::from_u64(from.get_ctx(), 1, size),
                                    &ast::BV::from_u64(from.get_ctx(), 0, size),
                                )
                            };
                            AstNode::from_bv(ast, *is_signed)
                        }
                        AstNode::BitVector { ast, is_signed } => {
                            let old_size = ast.get_size();
                            if size > old_size {
                                let bits_to_add = size - old_size;
                                let ast = if is_signed {
                                    ast.sign_ext(bits_to_add)
                                } else {
                                    ast.zero_ext(bits_to_add)
                                };
                                AstNode::from_bv(ast, is_signed)
                            } else {
                                // This also handles the case where size == old_size since all bits will be extracted
                                // and the sign will be updated.
                                AstNode::from_bv(ast.extract(size - 1, 0), is_signed)
                            }
                        }
                    }
                }
                ValueType::Float { .. } => todo!(),
                _ => unreachable!("Casting from int to {to:#?} is not supported."),
            }
        }

        fn translate_projection_expr(&mut self, proj_expr: &ProjExpr) -> AstNode<'ctx> {
            match proj_expr {
                ProjExpr::SymIndex {
                    host: _,
                    index: _,
                    from_end: _,
                } => {
                    todo!("add support for symbolic indexes")
                }
                ProjExpr::SymHost { host, kind } => match kind {
                    ProjKind::Deref => todo!(),
                    ProjKind::Field(field_index) => {
                        self.translate_field_projection(host.as_ref(), *field_index)
                    }
                    ProjKind::Index {
                        index: _,
                        from_end: _,
                    } => todo!(),
                    ProjKind::Subslice {
                        from: _,
                        to: _,
                        from_end: _,
                    } => todo!(),
                    ProjKind::Downcast => todo!(),
                },
            }
        }

        fn translate_field_projection(
            &mut self,
            host: &SymValue,
            field_index: FieldIndex,
        ) -> AstNode<'ctx> {
            const RESULT: u32 = 0;
            const DID_OVERFLOW: u32 = 1;
            match host {
                SymValue::Expression(Expr::Binary {
                    operator,
                    operands,
                    checked,
                }) => {
                    assert!(checked, "unexpected field projection on unchecked binop");
                    match field_index {
                        RESULT => {
                            // If we see a `.0` field projection on a symbolic expression that is a checked
                            // binop, we can safely ignore the projection and treat the expression as normal,
                            // since checked binary operations return the tuple `(binop(x, y), did_overflow)`,
                            // and failed checked binops immediately assert!(no_overflow == true), then panic.
                            let unchecked_host = SymValue::Expression(Expr::Binary {
                                operator: *operator,
                                operands: operands.clone(),
                                checked: false,
                            });
                            self.translate_symbolic(&unchecked_host)
                        }
                        DID_OVERFLOW => self.translate_overflow(operator, operands),
                        _ => unreachable!(
                            "invalid field index. A checked binop returns a size 2 tuple"
                        ),
                    }
                }
                _ => todo!("implement regular field access"),
            }
        }

        /// generate an expression that evaluates true if overflow, false otherwise
        fn translate_overflow(
            &mut self,
            operator: &BinaryOp,
            operands: &SymBinaryOperands,
        ) -> AstNode<'ctx> {
            let (left, right) = self.translate_binary_operands(operands);
            let is_signed = match left {
                AstNode::Bool(_) => unreachable!("booleans cannot be added"),
                AstNode::BitVector { is_signed, .. } => is_signed,
            };

            let left = left.as_bit_vector();
            let right = right.as_bit_vector();
            let no_overflow = if is_signed {
                let (overflow, underflow) = match operator {
                    BinaryOp::Add => (
                        ast::BV::bvadd_no_overflow(left, right, true),
                        ast::BV::bvadd_no_underflow(left, right),
                    ),
                    BinaryOp::Sub => (
                        ast::BV::bvsub_no_overflow(left, right),
                        ast::BV::bvsub_no_underflow(left, right, true),
                    ),
                    BinaryOp::Mul => (
                        ast::BV::bvmul_no_overflow(left, right, true),
                        ast::BV::bvmul_no_underflow(left, right),
                    ),
                    _ => unreachable!(),
                };
                ast::Bool::and(overflow.get_ctx(), &[&overflow, &underflow])
            } else {
                match operator {
                    BinaryOp::Add => {
                        // note: in unsigned addition, underflow is impossible because there
                        //       are no negative numbers. 0 + 0 is the smallest expression
                        ast::BV::bvadd_no_overflow(left, right, false)
                    }
                    BinaryOp::Sub => {
                        // note: in unsigned subtraction, overflow is impossible because there
                        //       are no negative numbers. max - 0 is the largest expression
                        ast::BV::bvsub_no_underflow(left, right, false)
                    }
                    BinaryOp::Mul => {
                        // note: in unsigned multiplication, underflow is impossible because there
                        //       are no negative numbers. x * 0 is the smallest expression
                        ast::BV::bvmul_no_overflow(left, right, false)
                    }
                    _ => unreachable!(),
                }
            };
            ast::Bool::not(&no_overflow).into()
        }
    }

    impl<'ctx> From<AstNode<'ctx>> for ValueRef {
        fn from(ast: AstNode<'ctx>) -> Self {
            match ast {
                AstNode::Bool(ast) => super::super::ConstValue::Bool(ast.as_bool().unwrap()),
                AstNode::BitVector { ast, is_signed } => {
                    // TODO: Add support for up to 128-bit integers.
                    let value = if is_signed {
                        let bytes = ast.as_i64().unwrap().to_be_bytes();
                        let mut extended = [0_u8; 16];
                        extended[8..].copy_from_slice(&bytes);
                        u128::from_be_bytes(extended)
                    } else {
                        ast.as_u64().unwrap() as u128
                    };
                    super::super::ConstValue::new_int(
                        value,
                        IntType {
                            bit_size: ast.get_size() as u64,
                            is_signed,
                        },
                    )
                }
            }
            .to_value_ref()
        }
    }
}<|MERGE_RESOLUTION|>--- conflicted
+++ resolved
@@ -11,16 +11,11 @@
     };
 
     use crate::{
-<<<<<<< HEAD
         abs::{BinaryOp, FieldIndex, IntType, UnaryOp, ValueType},
         backends::basic::expr::{
-            ConcreteValue, ConstValue, Expr, ProjExpr, ProjKind, SymBinaryOperands, SymValue,
-            SymVarId, SymbolicVar, Value, ValueRef,
+            prelude::*, ConcreteValue, ConstValue, Expr, ProjExpr, ProjKind, SymBinaryOperands,
+            SymValue, SymVarId, SymbolicVar, Value, ValueRef,
         },
-=======
-        abs::{BinaryOp, IntType, UnaryOp, ValueType},
-        backends::basic::expr::{prelude::*, SymBinaryOperands, SymVarId},
->>>>>>> b207c72b
     };
 
     use crate::solvers::z3::{AstNode, AstPair};
