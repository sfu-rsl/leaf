use std::fmt::Display;

use crate::abs::{
    backend::*, AssertKind, BinaryOp, BranchingMetadata, Local, UnaryOp, VariantIndex,
};

use super::{
    operand::{DefaultOperandHandler, Operand, PlaceUsage},
    place::{DefaultPlaceHandler, Place, Projection},
};

use crate::utils::logging::log_info;

pub(crate) struct LoggerBackend {
    call_manager: CallManager,
}

impl LoggerBackend {
    pub fn new() -> Self {
        Self {
            call_manager: CallManager::new(),
        }
    }
}

impl RuntimeBackend for LoggerBackend {
    type PlaceHandler<'a> = DefaultPlaceHandler where Self: 'a;
    type OperandHandler<'a> = DefaultOperandHandler where Self: 'a;
    type AssignmentHandler<'a> = LoggerAssignmentHandler where Self: 'a;
    type BranchingHandler<'a> = LoggerBranchingHandler where Self: 'a;
    type FunctionHandler<'a> = LoggerFunctionHandler<'a> where Self: 'a;

    type Place = Place;
    type Operand = Operand;

    fn place(&mut self) -> Self::PlaceHandler<'_> {
        DefaultPlaceHandler {}
    }

    fn operand(&mut self) -> Self::OperandHandler<'_> {
        DefaultOperandHandler
    }

    fn assign_to(&mut self, dest: Place) -> Self::AssignmentHandler<'_> {
        LoggerAssignmentHandler { destination: dest }
    }

    fn branch(&mut self) -> Self::BranchingHandler<'_> {
        LoggerBranchingHandler {}
    }

    fn func_control(&mut self) -> Self::FunctionHandler<'_> {
        LoggerFunctionHandler {
            call_manager: &mut self.call_manager,
        }
    }
}

// -----------------------------------

pub(crate) struct LoggerAssignmentHandler {
    destination: Place,
}

impl AssignmentHandler for LoggerAssignmentHandler {
    type Place = Place;
    type Operand = Operand;

    fn use_of(self, operand: Self::Operand) {
        self.log(operand);
    }

    fn repeat_of(self, operand: Self::Operand, count: usize) {
        self.log(format!("[{operand}] * {count}"));
    }

    fn ref_to(self, place: Self::Place, is_mutable: bool) {
        self.log(format!(
            "&{} {}",
            if is_mutable { "mut" } else { "" },
            place
        ))
    }

    fn thread_local_ref_to(self) {
        todo!()
    }

    fn address_of(self, place: Self::Place, is_mutable: bool) {
        self.log(format!(
            "addr {} {}",
            if is_mutable { "mut" } else { "" },
            place
        ))
    }

    fn len_of(self, place: Self::Place) {
        self.log(format!("len({place})"));
    }

    fn char_cast_of(self, operand: Self::Operand) {
        self.log(format!("{operand} as char"));
    }

    fn integer_cast_of(self, operand: Self::Operand, is_signed: bool, bits: u64) {
        self.log(format!(
            "{} as {}{}",
            operand,
            if is_signed { "i" } else { "u" },
            bits,
        ));
    }

    fn float_cast_of(self, operand: Self::Operand, bits: u64) {
        self.log(format!("{operand} as f{bits}"));
    }

    fn cast_of(self) {
        todo!()
    }

    fn binary_op_between(
        self,
        operator: BinaryOp,
        first: Self::Operand,
        second: Self::Operand,
        checked: bool,
    ) {
        self.log(format!(
            "{} {} {} {}",
            first,
            operator,
            second,
            if checked { "| ✓" } else { "" }
        ));
    }

    fn unary_op_on(self, operator: UnaryOp, operand: Self::Operand) {
        self.log(format!("{operator}{operand}"));
    }

    fn discriminant_of(self, place: Self::Place) {
        self.log(format!("{place}.discr"));
    }

    fn array_from(self, items: impl Iterator<Item = Self::Operand>) {
        self.log(format!("[{}]", comma_separated(items)));
    }

    fn variant_index(self, variant_index: VariantIndex) {
        log_info!("{}.discr = index {}", self.destination, variant_index);
    }
}

impl LoggerAssignmentHandler {
    fn log(&self, message: impl Display) {
        log_info!("{} = {}", self.destination, message);
    }
}

// -----------------------------------

pub(crate) struct LoggerBranchingHandler {}

impl BranchingHandler for LoggerBranchingHandler {
    type Operand = Operand;
    type ConditionalBranchingHandler = LoggerConditionalBranchingHandler;

    fn conditional(
        self,
        discriminant: Self::Operand,
        metadata: BranchingMetadata,
    ) -> Self::ConditionalBranchingHandler {
        Self::ConditionalBranchingHandler {
            discriminant,
            metadata,
        }
    }

    fn assert(self, cond: Self::Operand, expected: bool, assert_kind: AssertKind<Self::Operand>) {
        log_info!(
            "Asserting {:?} based on {:?} == {}",
            assert_kind,
            cond,
            expected
        );
    }
}

pub(crate) struct LoggerConditionalBranchingHandler {
    discriminant: Operand,
    metadata: BranchingMetadata,
}

impl LoggerConditionalBranchingHandler {
    fn create_branch_taking(self) -> LoggerBranchTakingHandler {
        LoggerBranchTakingHandler {
            discriminant: self.discriminant,
            metadata: self.metadata,
        }
    }
}

impl ConditionalBranchingHandler for LoggerConditionalBranchingHandler {
    type BoolBranchTakingHandler = LoggerBranchTakingHandler;
    type IntBranchTakingHandler = LoggerBranchTakingHandler;
    type CharBranchTakingHandler = LoggerBranchTakingHandler;
    type EnumBranchTakingHandler = LoggerBranchTakingHandler;

    fn on_bool(self) -> Self::BoolBranchTakingHandler {
        self.create_branch_taking()
    }
    fn on_int(self) -> Self::IntBranchTakingHandler {
        self.create_branch_taking()
    }
    fn on_char(self) -> Self::CharBranchTakingHandler {
        self.create_branch_taking()
    }
    fn on_enum(self) -> Self::EnumBranchTakingHandler {
        self.create_branch_taking()
    }
}

pub(crate) struct LoggerBranchTakingHandler {
    discriminant: Operand,
    metadata: BranchingMetadata,
}

impl BranchTakingHandler<bool> for LoggerBranchTakingHandler {
    fn take(self, value: bool) {
        self.log(format!(
            "{}{}",
            if value { "" } else { "!" },
            self.discriminant
        ));
    }

    fn take_otherwise(self, non_values: &[bool]) {
        self.take(!non_values[0])
    }
}

macro_rules! impl_general_branch_taking_handler {
    ($($type:ty),*) => {
        $(
            impl BranchTakingHandler<$type> for LoggerBranchTakingHandler {
                fn take(self, value: $type) {
                    self.log_eq(value);
                }

                fn take_otherwise(self, non_values: &[$type]) {
                    self.log_otherwise(non_values.iter())
                }
            }
        )*
    };
}

impl_general_branch_taking_handler!(u128, char, VariantIndex);

impl LoggerBranchTakingHandler {
    fn log_eq(&self, value: impl Display) {
        self.log(format!("{} == {}", self.discriminant, value));
    }

    fn log_otherwise(&self, non_values: impl Iterator<Item = impl Display>) {
        let non_values = non_values.collect::<Vec<_>>();
        if non_values.len() > 1 {
            self.log(format!(
                "{} not in {}",
                self.discriminant,
                comma_separated(non_values.iter())
            ));
        } else {
            self.log(format!("{} != {}", self.discriminant, non_values[0]));
        }
    }

    fn log(&self, message: impl Display) {
        log_info!(
            "Took branch at {} because {}",
            self.metadata.node_location,
            message
        );
    }
}

// -----------------------------------

pub(crate) struct LoggerFunctionHandler<'a> {
    call_manager: &'a mut CallManager,
}

impl FunctionHandler for LoggerFunctionHandler<'_> {
    type Place = Place;
    type Operand = Operand;

    fn before_call(self, func: Self::Operand, args: impl Iterator<Item = Self::Operand>) {
        log_info!("Just before call {}({})", func, comma_separated(args));
        self.call_manager.notify_before_call(CallInfo { func });
    }

    fn enter(self) {
        let info = self.call_manager.notify_enter_call();
        log_info!("Entered function {}", info.func);
    }

    fn ret(self) {
        let info = self.call_manager.notify_return();
        log_info!("Returning from {}", info.func);
    }

    fn after_call(self, result_dest: Self::Place) {
        let info = self.call_manager.notify_after_call();
        log_info!(
            "Exited function {} and storing result in {}",
            info.func,
            result_dest
        );
    }
}

struct CallInfo {
    func: Operand,
}

struct CallManager {
    stack: Vec<CallInfo>,
}

impl CallManager {
    fn new() -> Self {
<<<<<<< HEAD
        Self { stack: vec![] }
=======
        Self {
            /*
             * TODO: This is a hack to make sure that a call info exists for the
             * entry point. It will be investigated in #68.
             */
            stack: vec![CallInfo {
                func: Operand::Const(super::operand::Constant::Func(0)),
                result_dest: Place::new(Local::ReturnValue),
            }],
        }
>>>>>>> 988771ef
    }

    fn notify_before_call(&mut self, call: CallInfo) {
        self.stack.push(call);
    }

    fn notify_enter_call(&self) -> &CallInfo {
        // peek at the top of the stack
        self.stack.last().unwrap()
    }

    fn notify_return(&self) -> &CallInfo {
        self.stack.last().unwrap()
    }

    fn notify_after_call(&mut self) -> CallInfo {
        self.stack.pop().unwrap()
    }
}

// -----------------------------------

impl Display for Place {
    fn fmt(&self, f: &mut std::fmt::Formatter) -> std::fmt::Result {
        PlaceFormatter::format(f, self)
    }
}

struct PlaceFormatter;
impl PlaceFormatter {
    fn format(f: &mut std::fmt::Formatter, place: &Place) -> std::fmt::Result {
        place
            .projections
            .iter()
            .try_for_each(|proj| Self::pre(proj, f))
            .and_then(|_| write!(f, "{}", place.local))
            .and_then(|_| {
                place
                    .projections
                    .iter()
                    .rev()
                    .try_for_each(|proj| Self::post(proj, f))
            })
    }

    fn pre(proj: &Projection, f: &mut std::fmt::Formatter) -> std::fmt::Result {
        match proj {
            Projection::Deref => f.write_str("*"),
            _ => Result::Ok(()),
        }
    }

    fn post(proj: &Projection, f: &mut std::fmt::Formatter) -> std::fmt::Result {
        match proj {
            Projection::Field(field) => write!(f, ".{field}"),
            Projection::Index(index) => write!(f, "[{index}]"),
            Projection::Subslice { from, to, from_end } => {
                write!(f, "[{}..{}{}]", from, to, if *from_end { "^" } else { "" })
            }
            Projection::ConstantIndex {
                offset,
                min_length,
                from_end,
            } => {
                write!(
                    f,
                    "{{>{}}}[{}{}]",
                    min_length,
                    offset,
                    if *from_end { "^" } else { "" }
                )
            }
            Projection::Downcast(variant) => write!(f, " as {variant}th"),
            _ => Result::Ok(()),
        }
    }
}

impl Display for Operand {
    fn fmt(&self, f: &mut std::fmt::Formatter) -> std::fmt::Result {
        match self {
            Operand::Place(place, usage) => match usage {
                PlaceUsage::Copy => write!(f, "C({place})"),
                PlaceUsage::Move => write!(f, "{place}"),
            },
            Operand::Const(constant) => write!(f, "Const::{constant:?}"),
            Operand::Symbolic(symbolic) => write!(f, "Symbolic::{symbolic:?}"),
        }
    }
}

impl Display for BinaryOp {
    fn fmt(&self, f: &mut std::fmt::Formatter) -> std::fmt::Result {
        f.write_str(match self {
            BinaryOp::Add => "+",
            BinaryOp::Sub => "-",
            BinaryOp::Mul => "*",
            BinaryOp::Div => "/",
            BinaryOp::Rem => "%",
            BinaryOp::BitAnd => "&",
            BinaryOp::BitOr => "|",
            BinaryOp::BitXor => "^",
            BinaryOp::Shl => "<<",
            BinaryOp::Shr => ">>",
            BinaryOp::Eq => "==",
            BinaryOp::Ne => "!=",
            BinaryOp::Lt => "<",
            BinaryOp::Le => "<=",
            BinaryOp::Gt => ">",
            BinaryOp::Ge => ">=",
            BinaryOp::Offset => "->",
        })
    }
}

impl Display for UnaryOp {
    fn fmt(&self, f: &mut std::fmt::Formatter) -> std::fmt::Result {
        f.write_str(match self {
            UnaryOp::Not => "!",
            UnaryOp::Neg => "-",
        })
    }
}

fn comma_separated<T: Display>(iter: impl Iterator<Item = T>) -> String {
    iter.map(|t| format!("{t}")).collect::<Vec<_>>().join(", ")
}<|MERGE_RESOLUTION|>--- conflicted
+++ resolved
@@ -330,20 +330,7 @@
 
 impl CallManager {
     fn new() -> Self {
-<<<<<<< HEAD
         Self { stack: vec![] }
-=======
-        Self {
-            /*
-             * TODO: This is a hack to make sure that a call info exists for the
-             * entry point. It will be investigated in #68.
-             */
-            stack: vec![CallInfo {
-                func: Operand::Const(super::operand::Constant::Func(0)),
-                result_dest: Place::new(Local::ReturnValue),
-            }],
-        }
->>>>>>> 988771ef
     }
 
     fn notify_before_call(&mut self, call: CallInfo) {
