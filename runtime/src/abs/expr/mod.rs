pub(crate) mod chained;
pub(crate) mod composite;
pub(crate) mod macros;
pub(crate) mod proj;
pub(crate) mod variance;

<<<<<<< HEAD
use super::{BinaryOp, UnaryOp};
=======
use super::{BinaryOp, CastKind, UnaryOp};
use macros::{for_all_binary_op, repeat_macro_for};
>>>>>>> 5b5008b0

macro_rules! bin_fn_signature {
    ($method:ident $(, $arg: ident : $arg_type: ty)*) => {
        fn $method<'a>(&mut self, operands: Self::ExprRefPair<'a>, $($arg: $arg_type),*) -> Self::Expr<'a>;
    };
}

pub(crate) trait BinaryExprBuilder {
    type ExprRefPair<'a>;
    type Expr<'a>;

    fn binary_op<'a>(
        &mut self,
        operands: Self::ExprRefPair<'a>,
        op: BinaryOp,
        checked: bool,
    ) -> Self::Expr<'a>;

    bin_fn_signature!(add, checked: bool);
    bin_fn_signature!(sub, checked: bool);
    bin_fn_signature!(mul, checked: bool);

    bin_fn_signature!(div);
    bin_fn_signature!(rem);
    bin_fn_signature!(and);
    bin_fn_signature!(or);
    bin_fn_signature!(xor);
    bin_fn_signature!(shl);
    bin_fn_signature!(shr);
    bin_fn_signature!(eq);
    bin_fn_signature!(ne);
    bin_fn_signature!(lt);
    bin_fn_signature!(le);
    bin_fn_signature!(gt);
    bin_fn_signature!(ge);
    bin_fn_signature!(offset);
}

pub(crate) trait UnaryExprBuilder {
    type ExprRef<'a>;
    type Expr<'a> = Self::ExprRef<'a>;

    fn unary_op<'a>(&mut self, operand: Self::ExprRef<'a>, op: UnaryOp) -> Self::Expr<'a>;

    fn not<'a>(&mut self, operand: Self::ExprRef<'a>) -> Self::Expr<'a>;

    fn neg<'a>(&mut self, operand: Self::ExprRef<'a>) -> Self::Expr<'a>;

    fn address_of<'a>(&mut self, operand: Self::ExprRef<'a>) -> Self::Expr<'a>;

    fn len<'a>(&mut self, operand: Self::ExprRef<'a>) -> Self::Expr<'a>;

    fn cast<'a>(&mut self, operand: Self::ExprRef<'a>, target: CastKind) -> Self::Expr<'a>;
}

// NOTE: Because of an internal compiler bug, the blanket impl can't be added.

use ExprBuilder as EB;
pub(crate) trait ExprBuilder<R, E = R>
where
    Self: for<'a> BinaryExprBuilder<
            ExprRefPair<'a> = <Self as EB<R, E>>::ExprRefPair<'a>,
            Expr<'a> = <Self as EB<R, E>>::Expr<'a>,
        > + for<'a> UnaryExprBuilder<
            ExprRef<'a> = <Self as EB<R, E>>::ExprRef<'a>,
            Expr<'a> = <Self as EB<R, E>>::Expr<'a>,
        >,
{
    type ExprRef<'a>: From<R>;
    type ExprRefPair<'a>: From<(R, R)>;
    type Expr<'a>: Into<E>;
}

pub(crate) use {chained::ChainedExprBuilder, composite::CompositeExprBuilder};<|MERGE_RESOLUTION|>--- conflicted
+++ resolved
@@ -4,12 +4,7 @@
 pub(crate) mod proj;
 pub(crate) mod variance;
 
-<<<<<<< HEAD
-use super::{BinaryOp, UnaryOp};
-=======
 use super::{BinaryOp, CastKind, UnaryOp};
-use macros::{for_all_binary_op, repeat_macro_for};
->>>>>>> 5b5008b0
 
 macro_rules! bin_fn_signature {
     ($method:ident $(, $arg: ident : $arg_type: ty)*) => {
