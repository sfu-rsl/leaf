pub(crate) mod backend;

pub(crate) type Local = u32;
pub type BasicBlockIndex = u32;
pub type VariantIndex = u32;
pub type FieldIndex = u32;

#[derive(Clone, Copy, Debug)]
pub enum BinaryOp {
    Add,
    Sub,
    Mul,
    Div,
    Rem,
    BitXor,
    BitAnd,
    BitOr,
    Shl,
    Shr,
    Eq,
    Lt,
    Le,
    Ne,
    Ge,
    Gt,
    Offset,
}

#[derive(Clone, Copy, Debug)]
pub enum UnaryOp {
    Not,
    Neg,
}

#[derive(Debug)]
pub enum AssertKind<Operand> {
    BoundsCheck { len: Operand, index: Operand },
    Overflow(BinaryOp, Operand, Operand),
    OverflowNeg(Operand),
    DivisionByZero(Operand),
    RemainderByZero(Operand),
    ResumedAfterReturn(Operand), // NOTE: TODO: check if these exist in HIR only
    ResumedAfterPanic(Operand),  // NOTE: TODO: check if these exist in HIR only
}

pub(crate) struct BranchingMetadata {
    pub node_location: BasicBlockIndex,
    /* NOTE: If more type information was passed (such as reporting type for all local variables),
     * this field wouldn't be required. The main usage is for integer types, where
     * they are all compared to an u128. Also, if the backend is able to record
     * type information on the expressions, this field doesn't give any additional
     * information.
     */
    pub discr_as_int: DiscriminantAsIntType,
}

pub struct DiscriminantAsIntType {
    pub bit_size: u64,
    pub is_signed: bool,
}

#[derive(Debug, Clone)]
pub(crate) enum Constraint<V> {
    Bool(V),
    Not(V),
}

<<<<<<< HEAD
pub(crate) trait FunctionHandler {
    type Place;
    type Operand;

    fn before_call_func(
        self,
        func: Self::Operand,
        args: impl Iterator<Item = Self::Operand>,
        result_dest: Self::Place,
    );

    fn enter_func(self);

    fn ret(self);

    fn after_call_func(self);
=======
impl<V> Constraint<V> {
    pub fn destruct(&self) -> (&V, bool) {
        match self {
            Constraint::Bool(value) => (value, false),
            Constraint::Not(value) => (value, true),
        }
    }

    pub fn not(self) -> Constraint<V> {
        match self {
            Constraint::Bool(value) => Constraint::Not(value),
            Constraint::Not(value) => Constraint::Bool(value),
        }
    }
>>>>>>> 95dfacd3
}<|MERGE_RESOLUTION|>--- conflicted
+++ resolved
@@ -65,24 +65,6 @@
     Not(V),
 }
 
-<<<<<<< HEAD
-pub(crate) trait FunctionHandler {
-    type Place;
-    type Operand;
-
-    fn before_call_func(
-        self,
-        func: Self::Operand,
-        args: impl Iterator<Item = Self::Operand>,
-        result_dest: Self::Place,
-    );
-
-    fn enter_func(self);
-
-    fn ret(self);
-
-    fn after_call_func(self);
-=======
 impl<V> Constraint<V> {
     pub fn destruct(&self) -> (&V, bool) {
         match self {
@@ -97,5 +79,4 @@
             Constraint::Not(value) => Constraint::Bool(value),
         }
     }
->>>>>>> 95dfacd3
 }