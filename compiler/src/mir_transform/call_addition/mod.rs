--- conflicted
+++ resolved
@@ -1364,19 +1364,14 @@
     }
 
     pub mod ty {
-<<<<<<< HEAD
         use rustc_abi::Size;
-        use rustc_middle::ty::{ParamEnv, ParamEnvAnd, Ty, TyCtxt};
-=======
-        use rustc_middle::ty::{layout::IntegerExt, Int, Ty, TyCtxt, Uint};
+        use rustc_middle::ty::{ParamEnv, ParamEnvAnd, layout::IntegerExt, Int, Ty, TyCtxt, Uint};
         use rustc_target::abi::Integer;
->>>>>>> 23bd0a31
 
         pub fn mk_imm_ref<'tcx>(tcx: TyCtxt<'tcx>, ty: Ty<'tcx>) -> Ty<'tcx> {
             tcx.mk_imm_ref(tcx.lifetimes.re_erased, ty)
         }
 
-<<<<<<< HEAD
         pub fn get_size_no_env<'tcx>(tcx: TyCtxt<'tcx>, ty: Ty<'tcx>) -> Size {
             tcx.layout_of(ParamEnvAnd {
                 param_env: ParamEnv::empty(),
@@ -1384,7 +1379,8 @@
             })
             .unwrap()
             .size
-=======
+        }
+
         pub fn int_size_and_signed(tcx: TyCtxt, ty: Ty) -> (u64, bool) {
             let (int, signed) = match ty.kind() {
                 Int(ity) => (Integer::from_int_ty(&tcx, *ity), true),
@@ -1392,7 +1388,6 @@
                 _ => panic!("non integer discriminant"),
             };
             (int.size().bits(), signed)
->>>>>>> 23bd0a31
         }
     }
 
