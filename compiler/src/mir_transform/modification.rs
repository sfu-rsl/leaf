--- conflicted
+++ resolved
@@ -367,11 +367,7 @@
     ) where
         'tcx: 'b,
     {
-<<<<<<< HEAD
-        let index_rc = RefCell::new(BasicBlock::from(0 as u32));
-=======
         let index_rc = RefCell::new(BasicBlock::from(0_u32));
->>>>>>> 95dfacd3
         let map = |target: BasicBlock, attr: &JumpTargetAttribute| -> Option<BasicBlock> {
             if update_next && target == NEXT_BLOCK {
                 Some(*index_rc.borrow() + 1)
